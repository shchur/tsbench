--- conflicted
+++ resolved
@@ -28,7 +28,6 @@
 # Autogluon
 AutogluonModels/
 
-<<<<<<< HEAD
 # temo file 
 temp_*
 autopytorch1h_result.json
@@ -41,17 +40,12 @@
 train_leaderboard.csv
 m5
 configs/benchmark/auto/
-=======
-# temp file
-temp*
-thirdparty
 tsf_data
 APT_run
 data_loader.py
 constant.py
 cache
 
->>>>>>> aaa974da
 
 
 # Submodules
