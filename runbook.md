## Setting up an EC2 instance

Launch an AWS EC2 instance with Ubuntu 20.04 (this avoids potential troubles) with enough disk storage. 
We need at least 500GB to download and upload datasets.

Create an IAM role, called `SagemakerAdmin`, which has the following policies. 
- `AmazonEC2ContainerRegistryFullAccess`
- `AmazonSageMakerFullAccess`
- `AmazonS3FullAccess`

For the `SagemakerAdmin` role, make sure the Trust relationships is like following
to grant SageMaker principal permissions to assume the role:

```angular2html
{
    "Version": "2012-10-17",
    "Statement": [
        {
            "Effect": "Allow",
            "Principal": {
                "Service": "ec2.amazonaws.com"
            },
            "Action": "sts:AssumeRole"
        },
        {
            "Sid": "",
            "Effect": "Allow",
            "Principal": {
                "Service": "sagemaker.amazonaws.com"
            },
            "Action": "sts:AssumeRole"
        }
    ]
}
```
Attach the IAM role `SagemakerAdmin` to the instance. One could do so by doing:

Actions -> Security ->  Modify IAM role -> Select `SagemakerAdmin` -> Update IAM role.


### Config AWS CLI
Before run schedule, we must config the aws cli (only region is needed, they others can be left empty).

```bash
aws configure 
AWS Access Key ID [None]: 
AWS Secret Access Key [None]:
Default region name [None]: us-west-2
Default output format [None]: json
```

## Install
### Clone the package
```bash
git clone https://github.com/Yuang-Deng/tsbench.git
git checkout autogluon_dev
```

### Setting up environment

### Install libraries that are needed for running tsbench   
```bash
bash bin/setup-ec2.sh
source $HOME/.poetry/env
```

### Install python virtual environment through `poetry`
```bash
poetry install
```

After all packages are successfully installed, you can see this line in terminal
```bash
Installing the current project: tsbench (1.0.0)
```

To activate the virtual environment in your terminal:

```bash
poetry shell
```

## Prepare the Data

Before evaluating forecasting methods, you need to prepare the benchmark datasets.
You can run the following commands (assuming that you have executed `poetry shell`):

```bash
# Download and preprocess all datasets
tsbench datasets download

# Upload locally available datasets to your S3 bucket
tsbench datasets upload --bucket <your_bucket_name>
```

Remember the name of the bucket that you used here. You will need it later! 
We don't include Kaggle datasets in this runbook for automation reason. 
If needed, please refer to `README.md` for using Kaggle datasets.
<<<<<<< HEAD

## Prepare AWS Sagemaker

=======

## Prepare AWS Sagemaker

>>>>>>> aaa974da
As training jobs on AWS Sagemaker run in Docker containers, you will need to build your own and
upload it to the ECR registry. For this, you must first create an ECR repository named `tsbench`.
Then, you can build and upload it by using the following utility script (it may take up to 1 hour):

```bash
bash bin/build-container.sh
```

The default docker image tag is `autogluon`.

### Build docker image with local autogluon
It may happen that you want to test a version of autogluon that has not been merged.
For this, you need to create a folder named as `thirdparty` under project root 
directory, then go inside `thridparty` folder and put your version of autogluon there.

Then build the docker image with `local` option.
```bash
sh bin/build-container.sh local
```

## Launch Sagemaker job
```bash
tsbench evaluations schedule \
    --config_path configs/benchmark/autogluon_benchmark/autogluon_runbook.yaml \
    --sagemaker_role <your_arn_of_SagemakerAdmin_role> \
    --experiment <your_experiment_name> \
    --data_bucket <your_bucket_name> \
    --data_bucket_prefix <your_dataset_prefix> \
    --output_bucket <your_bucket_name> \
    --output_bucket_prefix <your_output_prefix> \
    --docker_image=tsbench:autogluon \
    --max_runtime=120
```

## Collect the results of sagemaker job and summarize (work in progress)
```bash
tsbench evaluations download \
    --experiment <your_experiment_name> \
    --include_forecasts=False \
    --include_leaderboard=False # only relevant if you want to download leaderboard.csv from autogluon

tsbench evaluations summarize \
    --experiment <your_experiment_name> \
```

# Other things might be helpful
This section includes things that are not generally needed for running the benchmarmks. 
It mostly contains convenient note when development the package.
## For launching without command line options

```python
{
    // Use IntelliSense to learn about possible attributes.
    // Hover to view descriptions of existing attributes.
    // For more information, visit: https://go.microsoft.com/fwlink/?linkid=830387
    "version": "0.2.0",
    "configurations": [
        
        {
            "name": "Python: schedule",
            "type": "python",
            "request": "launch",
            "program": "./src/cli/evaluations/schedule.py",
            "console": "integratedTerminal",
            "justMyCode": false,
            "args": [
                "--config_path=./configs/benchmark/auto/tsbench_seed.yaml",
                "--sagemaker_role=AmazonSageMaker-ExecutionRole-20210222T141759",
                "--experiment=tsbench-random-seed-exp3",
                "--data_bucket=yuangbucket/tsbench",
                "--data_bucket_prefix=data",
                "--output_bucket=yuangbucket/tsbench",
                "--output_bucket_prefix=evaluations",
                "--docker_image=tsbench-autogluon:jun23_1",
                "--max_runtime=120",
                "--nskip=1"
            ]
        },
        {
            "name": "Python: schedule test",
            "type": "python",
            "request": "launch",
            "program": "./src/cli/evaluations/schedule.py",
            "console": "integratedTerminal",
            "justMyCode": false,
            "args": [
                "--config_path=./configs/benchmark/auto/autogluon_test.yaml",
                "--sagemaker_role=AmazonSageMaker-ExecutionRole-20210222T141759",
                "--experiment=tsbench-codelocation-test",
                "--data_bucket=yuangbucket/tsbench",
                "--data_bucket_prefix=data",
                "--output_bucket=yuangbucket/tsbench",
                "--output_bucket_prefix=evaluations",
                "--docker_image=tsbench-autogluon:jun22",
                "--max_runtime=120"
            ]
        },
        {
            "name": "Python: evaluate",
            "type": "python",
            "request": "launch",
            "program": "./src/evaluate.py",
            "console": "integratedTerminal",
            "justMyCode": false,
            "args": [
                "--dataset=solar",
                // "--dataset=hospital",
                "--model=autogluon",
                "--autogluon_presets=good_quality",
                "--autogluon_run_time=60"
            ]
        },
        {
            "name": "Python: downlooad metrics",
            "type": "python",
            "request": "launch",
            "program": "./src/cli/evaluations/download.py",
            "console": "integratedTerminal",
            "justMyCode": false,
            "args": [
                "--experiment=tsbench-random-seed-exp3",
                // "--experiment=tsbench-leaderboard-test",
                "--include_forecasts=False",
                "--include_leaderboard=False",
                "--format=True",
            ]
        },
        {
            "name": "Python: visualization",
            "type": "python",
            "request": "launch",
            "program": "./src/cli/evaluations/result_visualization.py",
            "console": "integratedTerminal",
            "justMyCode": false,
            "args": [
                "--experiment=tsbench-weekend-exp",
            ]
        },
        {
            "name": "Python: dataset download",
            "type": "python",
            "request": "launch",
            "program": "./src/cli/datasets/download_s3.py",
            "console": "integratedTerminal",
            "justMyCode": false,
            "args": [
                // "--bucket=yuangbucket/tsbench",
            ]
        },
    ]
}
```


# Integrate Auto-PyTorch
```bash
cd thirdparty
git clone git clone git@github.com:dengdifan/Auto-PyTorch.git
cd Auto-PyTorch
pip install -e .
cd ..
git clone https://github.com/dengdifan/ConfigSpace.git
cd ConfigSpace
pip install .
cd thirdparty/Auto-PyTorch/autoPyTorch
rm -rf automl_common
git clone git@github.com:automl/automl_common.git
cd automl_common
pip install -e .
pip install pytorch_forecasting
```<|MERGE_RESOLUTION|>--- conflicted
+++ resolved
@@ -96,15 +96,9 @@
 Remember the name of the bucket that you used here. You will need it later! 
 We don't include Kaggle datasets in this runbook for automation reason. 
 If needed, please refer to `README.md` for using Kaggle datasets.
-<<<<<<< HEAD
 
 ## Prepare AWS Sagemaker
 
-=======
-
-## Prepare AWS Sagemaker
-
->>>>>>> aaa974da
 As training jobs on AWS Sagemaker run in Docker containers, you will need to build your own and
 upload it to the ECR registry. For this, you must first create an ECR repository named `tsbench`.
 Then, you can build and upload it by using the following utility script (it may take up to 1 hour):
