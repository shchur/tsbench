from typing import Iterator, Optional

import json
from pathlib import Path
import os

import warnings

from gluonts.dataset.common import Dataset
from gluonts.model.predictor import Predictor
from gluonts.model.forecast import QuantileForecast

try:
    from autogluon.timeseries import TimeSeriesPredictor, TimeSeriesDataFrame
except ImportError:
    TimeSeriesPredictor = None

AUTOGLUON_IS_INSTALLED = TimeSeriesPredictor is not None

USAGE_MESSAGE = """
Cannot import `autogluon`.

The `AutoGluonEstimator` is a thin wrapper for calling the `AutoGluon` package.
"""

class AutoGluonPredictor(Predictor):

    def __init__(self, model: TimeSeriesPredictor, prediction_length: int, freq: str, lead_time: int = 0) -> None:
        super().__init__(prediction_length, freq, lead_time)

        if not AUTOGLUON_IS_INSTALLED:
            raise ImportError(USAGE_MESSAGE)

        self.prediction_length = prediction_length
        self.freq = freq
        self.predictor = model
    
    def predict(
        self,
        dataset: Dataset,
        num_samples: Optional[int] = None,
        num_workers: Optional[int] = None,
        num_prefetch: Optional[int] = None,
        **kwargs,
    ) -> Iterator[QuantileForecast]:
        data_frame = TimeSeriesDataFrame(dataset)
        outputs = self.predictor.predict(data_frame)

<<<<<<< HEAD
        # FIXME There are some problems with the use of this leaderboard data
        model_path = os.getenv("SM_MODEL_DIR") or Path.home() / "models"
        leaderboard = self.predictor.leaderboard(data_frame)
        leaderboard.to_csv(Path.joinpath(Path(model_path), 'leaderboard.csv'))
        print('leaderboard has been saved at:', Path.joinpath(Path(model_path), 'leaderboard.csv'))

=======
>>>>>>> aaa974da
        metas = outputs.index.values
        cancat_len = outputs.shape[0]
        assert cancat_len % self.prediction_length == 0
        ts_num = cancat_len // self.prediction_length

        # resault wraper
        colums = outputs.columns[1:]
        for i in range(ts_num):
            cur_val = outputs.values[i * self.prediction_length : (i + 1) * self.prediction_length, 1:].T
            meta = metas[i * self.prediction_length : (i + 1) * self.prediction_length]
            yield QuantileForecast(
                forecast_arrays=cur_val,
                start_date=meta[0][1],
                freq=self.freq,
                forecast_keys=colums,
                item_id=meta[0][0])

    def leaderboard(
        self,
        dataset: Dataset,
        **kwargs,
    ):
        warnings.filterwarnings("ignore")
        data_frame = TimeSeriesDataFrame(dataset)
        # 116154 1990-01-31
        # FIXME There are some problems with the use of this leaderboard data
        model_path = os.getenv("SM_MODEL_DIR") or Path.home() / "models"
        leaderboard = self.predictor.leaderboard(data_frame)
        leaderboard.to_csv(Path.joinpath(Path(model_path), 'leaderboard.csv'))
        print('leaderboard has been saved at:', Path.joinpath(Path(model_path), 'leaderboard.csv'))

    def deserialize(cls, path: Path, **kwargs) -> "Predictor":
        predictor = TimeSeriesPredictor.load(cls, path)  # type: ignore
        file = path / "metadata.pickle"
        with file.open("r") as f:
            meta = json.load(f)
        return AutoGluonPredictor(model=predictor,
            freq=meta["freq"], prediction_length=meta["prediction_length"]
        )

    def serialize(self, path: Path) -> None:
        self.predictor.save()
        file = path / "metadata.pickle"
        with file.open("w") as f:
            json.dump(
                {
                    "freq": self.freq,
                    "prediction_length": self.prediction_length,
                },
                f,
            )<|MERGE_RESOLUTION|>--- conflicted
+++ resolved
@@ -46,15 +46,6 @@
         data_frame = TimeSeriesDataFrame(dataset)
         outputs = self.predictor.predict(data_frame)
 
-<<<<<<< HEAD
-        # FIXME There are some problems with the use of this leaderboard data
-        model_path = os.getenv("SM_MODEL_DIR") or Path.home() / "models"
-        leaderboard = self.predictor.leaderboard(data_frame)
-        leaderboard.to_csv(Path.joinpath(Path(model_path), 'leaderboard.csv'))
-        print('leaderboard has been saved at:', Path.joinpath(Path(model_path), 'leaderboard.csv'))
-
-=======
->>>>>>> aaa974da
         metas = outputs.index.values
         cancat_len = outputs.shape[0]
         assert cancat_len % self.prediction_length == 0
