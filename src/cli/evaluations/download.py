# Copyright 2018 Amazon.com, Inc. or its affiliates. All Rights Reserved.
#
# Licensed under the Apache License, Version 2.0 (the "License").
# You may not use this file except in compliance with the License.
# A copy of the License is located at
#
#     http://www.apache.org/licenses/LICENSE-2.0
#
# or in the "license" file accompanying this file. This file is distributed
# on an "AS IS" BASIS, WITHOUT WARRANTIES OR CONDITIONS OF ANY KIND, either
# express or implied. See the License for the specific language governing
# permissions and limitations under the License.

import os
import tarfile
import tempfile
from functools import partial
from pathlib import Path
from typing import Any, cast, Dict, List, Optional
import botocore
import click
from tqdm.auto import tqdm
from tqdm.contrib.concurrent import process_map
from tsbench.analysis.utils import run_parallel
from tsbench.constants import DEFAULT_EVALUATIONS_PATH
from tsbench.evaluations import aws
from tsbench.evaluations.aws import default_session
from tsbench.evaluations.tracking.job import Job, load_jobs_from_analysis
from cli.evaluations._main import evaluations
<<<<<<< HEAD
# from ._main import evaluations
=======
>>>>>>> aaa974da

@evaluations.command(short_help="Download evaluations to your file system.")
@click.option(
    "--experiment",
    type=str,
    default=None,
    help=(
        "The AWS Sagemaker experiment from which to download the evaluations."
        " If not provided, downloads the publicly available evaluations"
        " (s3://odp-tsbench)."
    ),
)
@click.option(
    "--include_forecasts",
    type=bool,
    default=False,
    help=(
        "Whether to download forecasts (plenty of data) or "
        "only the training, validation and testing metrics."
    ),
)
@click.option(
    "--include_leaderboard",
    type=bool,
    default=False,
    help=(
        "Whether to download leaderboard, just usefull for"
        "models that store the leaderboard."
    ),
)
@click.option(
    "--evaluations_path",
    type=click.Path(),
    default=DEFAULT_EVALUATIONS_PATH,
    show_default=True,
    help="The path to which to download the evaluations to.",
)
def download(
    experiment: Optional[str], include_forecasts: bool, include_leaderboard: bool, evaluations_path: str
):
    """
    Downloads either the evaluations of a single AWS Sagemaker experiment or
    the publicly available evaluations.

    The evaluations are downloaded to the provided directory.
    """
    target = Path(evaluations_path)
    target = Path.joinpath(target, experiment)
    target.mkdir(parents=True, exist_ok=True)

    if experiment is None:
        print("Downloading publicly available evaluations...")
        _download_public_evaluations(
            include_forecasts=include_forecasts, evaluations_path=target
        )
        other_jobs = []
    else:
        print(f"Downloading data from experiment '{experiment}'...")
        analysis = aws.Analysis(experiment)
        other_jobs = analysis.other_jobs
<<<<<<< HEAD
        jobs = load_jobs_from_analysis(analysis)
=======
>>>>>>> aaa974da
        process_map(
            partial(
                _move_job, target=target, include_forecasts=include_forecasts, include_leaderboard=include_leaderboard
            ),
<<<<<<< HEAD
            jobs,
=======
            load_jobs_from_analysis(analysis),
>>>>>>> aaa974da
            chunksize=1,
        )
        # abnormal results
        abnormal_results = []
        if len(other_jobs) > 0:
            for job in other_jobs:
                res = {}
                res.update(job.hyperparameters)
                res['status'] = job.status
                abnormal_results.append(res)
                print(res['model'], ' \t', res['dataset'], ' \t', res['status'])

def _download_public_evaluations(
    include_forecasts: bool, evaluations_path: Path
) -> None:
    public_bucket = "odp-tsbench"
    session = default_session()
    client = session.client(
        "s3",
        config=botocore.client.Config(  # type: ignore
            signature_version=botocore.UNSIGNED,
            max_pool_connections=2 * cast(int, os.cpu_count()),
        ),
    )

    # First, download the metrics
    print("Downloading metrics...")
    with tempfile.TemporaryDirectory() as tmp:
        file = Path(tmp) / "metrics.tar.gz"
        client.download_file(public_bucket, "metrics.tar.gz", str(file))
        with tarfile.open(file, mode="r:gz") as tar:
            tar.extractall(evaluations_path)

    # Then, optionally download the forecasts
    if include_forecasts:
        print("Downloading forecasts...")

        # First, get all files
        with tqdm(desc="List objects") as progress:
            response = client.list_objects(Bucket=public_bucket)
            objects = _extract_object_names(response)
            progress.update()
            while response["IsTruncated"]:
                response = client.list_objects(
                    Bucket=public_bucket, Marker=objects[-1]
                )
                objects.extend(_extract_object_names(response))
                progress.update()

        # Then, download all of the objects
        run_parallel(
            partial(
                _download_object,
                bucket=public_bucket,
                client=client,
                destination=evaluations_path,
            ),
            objects,
            2 * cast(int, os.cpu_count()),
        )


def _download_object(
    key: str, bucket: str, client: Any, destination: Path
) -> None:
    target = destination / key
    target.parent.mkdir(parents=True, exist_ok=True)
    client.download_file(Bucket=bucket, Key=key, Filename=str(target))


def _extract_object_names(response: Dict[str, Any]) -> List[str]:
    return [
        obj["Key"]
        for obj in response["Contents"]
        if not obj["Key"].endswith("/")
        and obj["Key"] != "metrics.tar.gz"
        and not obj["Key"].endswith("config.json")
        and not obj["Key"].endswith("performance.json")
    ]


def _move_job(job: Job, target: Path, include_forecasts: bool, include_leaderboard: bool):
    job.save(target, include_forecasts=include_forecasts, include_leaderboard=include_leaderboard)<|MERGE_RESOLUTION|>--- conflicted
+++ resolved
@@ -27,10 +27,6 @@
 from tsbench.evaluations.aws import default_session
 from tsbench.evaluations.tracking.job import Job, load_jobs_from_analysis
 from cli.evaluations._main import evaluations
-<<<<<<< HEAD
-# from ._main import evaluations
-=======
->>>>>>> aaa974da
 
 @evaluations.command(short_help="Download evaluations to your file system.")
 @click.option(
@@ -91,19 +87,11 @@
         print(f"Downloading data from experiment '{experiment}'...")
         analysis = aws.Analysis(experiment)
         other_jobs = analysis.other_jobs
-<<<<<<< HEAD
-        jobs = load_jobs_from_analysis(analysis)
-=======
->>>>>>> aaa974da
         process_map(
             partial(
                 _move_job, target=target, include_forecasts=include_forecasts, include_leaderboard=include_leaderboard
             ),
-<<<<<<< HEAD
-            jobs,
-=======
             load_jobs_from_analysis(analysis),
->>>>>>> aaa974da
             chunksize=1,
         )
         # abnormal results
